# this file was tested using GNUMAKE >= 4.2.1.

# this is necessary for using multi-line strings as command arguments.
SHELL := $(shell which bash)

# this allows omitting newlines.
.ONESHELL:

# "nix-shell -p" constructs an expression that relies on <nixpkgs> for
# selecting attributes, so we override it.
# https://github.com/NixOS/nix/issues/726#issuecomment-161215255
NIX_PATH := nixpkgs=./.

.PHONY: all
all: hbandit.nix ghcid pre-commit
	
dhall-to-cabal: default.nix
	rm -rf ./dhall-to-cabal
	cp -r $$(nix-build -A dhall-to-cabal-resources --no-out-link) ./dhall-to-cabal
	chmod -R +rw ./dhall-to-cabal

#generating the vendored cabal file.
.PRECIOUS: hbandit.cabal
hbandit.cabal: hbandit.dhall dhall-to-cabal
	@nix-shell --pure -E '
		with import <nixpkgs> {};
		mkShell {
			buildInputs = [ haskellPackages.dhall-to-cabal ];
			LOCALE_ARCHIVE="$${pkgs.glibcLocales}/lib/locale/locale-archive";
			LANG="en_US.UTF-8";
		}
	' --run bash <<< '
		dhall-to-cabal hbandit.dhall
	'
.PRECIOUS: hbandit.nix
hbandit.nix: hbandit.cabal
	@nix-shell --pure -p cabal2nix --run bash <<< '
		cabal2nix . > hbandit.nix
	'

.PHONY: ci
ci:
	@nix-shell -p yq -p jq --run bash <<< '
		for jobname in $$(yq -r "keys| .[]" .gitlab-ci.yml); do
			if [ "$$jobname" != "stages" ]; then
				gitlab-runner exec shell "$$jobname"
			fi
		done
	'

ci-%:
	@nix-shell --run bash <<< '
		gitlab-runner exec shell "$*"
	'

.PHONY: ghcid
ghcid: ghcid-hbandit

ghcid-hbandit: hbandit.cabal .hlint.yaml hbandit.nix
	@nix-shell -E '
		with import <nixpkgs> {};
		with haskellPackages;
		shellFor {
			packages = p: [p.hbandit];
			buildInputs = [ghcid cabal-install hlint];
		}
	' --pure --run bash <<< '
		ghcid --command "cabal v2-repl hbandit " \
			--restart=hbandit.cabal \
			--restart=default.nix \
			-l
	'

ghcid-test: hbandit.cabal .hlint.yaml hbandit.nix
	@nix-shell --pure --run bash <<< '
		ghcid --command "cabal v2-repl test " \
			--restart=hbandit.cabal \
			--restart=default.nix \
			-l
	'

.PHONY: pre-commit
pre-commit: ormolu dhall-format shellcheck README.md

.PHONY: shellcheck
shellcheck:
	@nix-shell --pure -p fd shellcheck --run bash <<< '
		for F in $$(fd -e sh); do
			shellcheck -s bash $$F
		done
	'

.PHONY: hlint
hlint:
	@nix-shell --pure -p hlint --run bash <<< '
		hlint src/ --hint=./.hlint.yaml
	'

.PHONY: dhall-format
dhall-format:
	@nix-shell --pure -p fd haskellPackages.dhall --run bash <<< '
		RETURN=0
		for F in $$(fd -e dhall); do
			dhall format < $$F | cmp -s $$F -
			if [ $$? -ne 0 ]; then
				echo "[!] $$F does not pass dhall-format format check. Formatting.." >&2
				dhall format --inplace $$F
				RETURN=1
			fi
		done
		if [ $$RETURN -ne 0 ]; then exit 1; fi
	'

.PHONY: ormolu
ormolu:
	@nix-shell --pure -E '
		let pkgs = import <nixpkgs> {};
		in pkgs.mkShell {
			buildInputs = [pkgs.fd pkgs.ormolu];
			shellHook =
				"export LOCALE_ARCHIVE=$${pkgs.glibcLocales}/lib/locale/locale-archive \n" +
				"export LANG=en_US.UTF-8";
		}
	' --run bash <<< '
		RETURN=0
		for F in $$(fd -e hs); do
			ormolu -o -XTypeApplications -o -XPatternSynonyms -m check $$F
			if [ $$? -ne 0 ]; then
				echo "[!] $$F does not pass ormolu format check. Formatting.." >&2
				ormolu -o -XTypeApplications -o -XPatternSynonyms -m inplace $$F
				RETURN=1
			fi
		done
		if [ $$RETURN -ne 0 ]; then exit 1; fi
	'

.PHONY: doc
doc: hbandit.cabal hbandit.nix nbconvert
	@nix-shell -E '
		with import <nixpkgs> {};
		with haskellPackages;
		shellFor {
			packages = p: [p.hbandit];
			buildInputs = [cabal-install];
		}
	' --run <<< bash '
		cabal v2-haddock hbandit --haddock-internal
	'

<<<<<<< HEAD
.PHONY: nbconvert
nbconvert:
	nix-shell --run "jupyter-nbconvert docs/index.ipynb"
=======
.PRECIOUS: src/Bandit/Tutorial.hs
src/Bandit/Tutorial.hs: literate/tutorial.md hbandit.nix src
	@nix-shell --pure -E '
		with import <nixpkgs> {};
		with haskellPackages;
		let extra = { mkDerivation, inline-r, pretty-simple, aeson, stdenv }:
		mkDerivation {
			pname = "extra";
			version = "1.0.0";
			src = "";
			libraryHaskellDepends = [
				aeson
				inline-r
				data-default
				pretty-simple
			];
			description = "extra";
			license = stdenv.lib.licenses.bsd3;
		};
		in
		shellFor {
			packages = p: [
				p.hbandit
				(haskellPackages.callPackage extra {})
			];
			buildInputs = [
			  inline-r
				data-default
				aeson
				pretty-simple
				panhandle
				pandoc-citeproc
				panpipe
				unlit
				pandoc
				pkgs.which
				cabal-install
				R];
			R_LIBS_SITE = "$${builtins.readFile r-libs-site}";
		}
	' --run bash <<< '
		pandoc --filter $$(which panpipe) --filter $$(which panhandle) -f markdown+lhs -t markdown+lhs $< | unlit -f bird > $@
	'
>>>>>>> a5e1705a

README.md: extras/readme.md
	@nix-shell --pure -E '
		with import <nixpkgs> {};
		with haskellPackages;
		mkShell {
			name="pandoc-tools";
			buildInputs = [
			  inline-r
				data-default
				aeson
				pretty-simple
				panhandle
				pandoc-citeproc
				panpipe
				pandoc
				pkgs.which
				cabal-install
				R];
			R_LIBS_SITE = "$${builtins.readFile r-libs-site}";
		}
	' --run bash <<< '
		pandoc -t markdown_strict  --filter $$(which pandoc-citeproc) -s  $< -o $@
	'

.PHONY:ihaskell
ihaskell:
	nix-shell default.nix -A ihaskell --run "ihaskell-notebook"

.PHONY:clean
clean:
	rm -rf .build
	rm -rf dist*
	rm -f extras/main.hs
	rm -f hbandit.nix
	rm -f hbandit.cabal
	rm -rf dhall-to-cabal<|MERGE_RESOLUTION|>--- conflicted
+++ resolved
@@ -147,56 +147,9 @@
 		cabal v2-haddock hbandit --haddock-internal
 	'
 
-<<<<<<< HEAD
 .PHONY: nbconvert
 nbconvert:
 	nix-shell --run "jupyter-nbconvert docs/index.ipynb"
-=======
-.PRECIOUS: src/Bandit/Tutorial.hs
-src/Bandit/Tutorial.hs: literate/tutorial.md hbandit.nix src
-	@nix-shell --pure -E '
-		with import <nixpkgs> {};
-		with haskellPackages;
-		let extra = { mkDerivation, inline-r, pretty-simple, aeson, stdenv }:
-		mkDerivation {
-			pname = "extra";
-			version = "1.0.0";
-			src = "";
-			libraryHaskellDepends = [
-				aeson
-				inline-r
-				data-default
-				pretty-simple
-			];
-			description = "extra";
-			license = stdenv.lib.licenses.bsd3;
-		};
-		in
-		shellFor {
-			packages = p: [
-				p.hbandit
-				(haskellPackages.callPackage extra {})
-			];
-			buildInputs = [
-			  inline-r
-				data-default
-				aeson
-				pretty-simple
-				panhandle
-				pandoc-citeproc
-				panpipe
-				unlit
-				pandoc
-				pkgs.which
-				cabal-install
-				R];
-			R_LIBS_SITE = "$${builtins.readFile r-libs-site}";
-		}
-	' --run bash <<< '
-		pandoc --filter $$(which panpipe) --filter $$(which panhandle) -f markdown+lhs -t markdown+lhs $< | unlit -f bird > $@
-	'
->>>>>>> a5e1705a
-
 README.md: extras/readme.md
 	@nix-shell --pure -E '
 		with import <nixpkgs> {};
